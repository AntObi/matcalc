"""NEB calculations."""

from __future__ import annotations

import os
from typing import TYPE_CHECKING, Any

from ase.io import Trajectory
from ase.neb import NEB, NEBTools
from ase.utils.forcecurve import fit_images
from pymatgen.core import Structure
from pymatgen.io.ase import AseAtomsAdaptor

from ._base import PropCalc
from .utils import get_ase_optimizer

if TYPE_CHECKING:
    from ase import Atoms
    from ase.calculators.calculator import Calculator
    from ase.optimize.optimize import Optimizer


class NEBCalc(PropCalc):
    """NEB calculator."""

    def __init__(
        self,
        calculator: Calculator | str,
        *,
        optimizer: str | Optimizer = "BFGS",
        traj_folder: str | None = None,
        interval: int = 1,
        climb: bool = True,
        fmax: float = 0.1,
        max_steps: int = 1000,
        **kwargs: Any,
    ) -> None:
<<<<<<< HEAD
        """Initialize the instance of the class.
=======
        """
        Initialize the object.
>>>>>>> 693aa942

        Parameters:
            calculator (Calculator | str): An ASE calculator object used to perform energy and force
                calculations. If string is provided, the corresponding universal calculator is loaded.
            optimizer (str | Optimizer, optional): The optimization algorithm to use. Defaults to "BFGS".
            traj_folder (str | None, optional): The folder to save trajectory information. Defaults to None.
            interval (int, optional): The interval for recording trajectory information. Defaults to 1.
            climb (bool, optional): Whether to perform climbing image nudged elastic band (CI-NEB). Defaults to True.
            fmax (float, optional): The maximum force tolerance for convergence. Defaults to 0.1.
            max_steps (int, optional): The maximum number of optimization steps. Defaults to 1000.
            **kwargs (Any): Additional keyword arguments.

        Returns:
            None
        """
        self.calculator = calculator

        self.traj_folder = traj_folder
        self.interval = interval
        self.climb = climb
        self.optimizer = get_ase_optimizer(optimizer)
        self.fmax = fmax
        self.max_steps = max_steps
        self.kwargs = kwargs

    def calc_images(
        self,
        start_struct: Structure,
        end_struct: Structure,
        *,
        n_images: int = 7,
        interpolate_lattices: bool = False,
        autosort_tol: float = 0.5,
    ) -> dict[str, Any]:
        """Calculate NEB images between given start and end structures.

        Parameters:
            start_struct (Structure): Initial structure.
            end_struct (Structure): Final structure.
            n_images (int): Number of images to calculate (default is 7).
            interpolate_lattices (bool): Whether to interpolate lattices between start and end structures (default is
                False).
            autosort_tol (float): Tolerance for autosorting the images (default is 0.5).

        Returns:
            NEBCalc: NEB calculation object containing the interpolated images.
        """
        images = start_struct.interpolate(
            end_struct,
            nimages=n_images + 1,
            interpolate_lattices=interpolate_lattices,
            pbc=False,
            autosort_tol=autosort_tol,
        )
        return self.calc({f"image{i:02d}": s for i, s in enumerate(images)})

    def calc(
        self,
        structure: Structure | dict[str, Any],
    ) -> dict[str, Any]:
        """Calculate the energy barrier using the nudged elastic band method.

        Parameters:
            - structure: A dictionary containing the images with keys 'image0', 'image1', etc. Must be of type dict.

        Returns:
                dict:
                    - "barrier" (float): The energy barrier of the reaction pathway.
                    - "force" (float): The force exerted on the atoms during the NEB calculation.
                    - "mep" (dict): a dictionary containing the images and their respective energies.
        """
        if not isinstance(structure, dict):
            raise ValueError(  # noqa:TRY004
                "For NEB calculations, structure must be a dict containing the images with keys image00, image01, etc."
            )
        images: list[Atoms] = []
        for _, image in sorted(structure.items(), key=lambda x: x[0]):
            atoms = image.to_ase_atoms() if isinstance(image, Structure) else image
            atoms.calc = self.calculator
            images.append(atoms)

        self.neb = NEB(images, climb=self.climb, allow_shared_calculator=True, **self.kwargs)
        optimizer = self.optimizer(self.neb)  # type:ignore[operator]
        if self.traj_folder is not None:
            os.makedirs(self.traj_folder, exist_ok=True)
            for idx, img in enumerate(images):
                optimizer.attach(
                    Trajectory(f"{self.traj_folder}/image-{idx}.traj", "w", img),
                    interval=self.interval,
                )

        optimizer.run(fmax=self.fmax, steps=self.max_steps)
        neb_tool = NEBTools(self.neb.images)
        data = neb_tool.get_barrier()  # add structures
        result = {"barrier": data[0], "force": data[1]}

        energies = fit_images(self.neb.images).energies
        mep = {
            f"image{i:02d}": {"structure": AseAtomsAdaptor.get_structure(image), "energy": energy}
            for i, (image, energy) in enumerate(zip(self.neb.images, energies, strict=False))
        }
        result["mep"] = mep
        return result<|MERGE_RESOLUTION|>--- conflicted
+++ resolved
@@ -35,12 +35,7 @@
         max_steps: int = 1000,
         **kwargs: Any,
     ) -> None:
-<<<<<<< HEAD
         """Initialize the instance of the class.
-=======
-        """
-        Initialize the object.
->>>>>>> 693aa942
 
         Parameters:
             calculator (Calculator | str): An ASE calculator object used to perform energy and force
